# This file is part of the pyMOR project (https://www.pymor.org).
# Copyright pyMOR developers and contributors. All rights reserved.
# License: BSD 2-Clause License (https://opensource.org/licenses/BSD-2-Clause)

"""Remark on the documentation:

Due to an issue in autoapi, the classes `NeuralNetworkStatefreeOutputReductor`,
`NeuralNetworkInstationaryReductor`, `NeuralNetworkInstationaryStatefreeOutputReductor`,
`EarlyStoppingScheduler` and `CustomDataset` do not appear in the documentation,
see https://github.com/pymor/pymor/issues/1343.
"""

from pymor.core.config import config
config.require('TORCH')


from numbers import Number
import inspect

import numpy as np

import torch
import torch.nn as nn
import torch.optim as optim
import torch.utils as utils

from pymor.algorithms.pod import pod
from pymor.algorithms.projection import project
from pymor.core.base import BasicObject
from pymor.core.exceptions import NeuralNetworkTrainingFailed
from pymor.core.logger import getLogger
from pymor.models.neural_network import (FullyConnectedNN, NeuralNetworkModel,
                                         NeuralNetworkStatefreeOutputModel,
                                         NeuralNetworkInstationaryModel,
                                         NeuralNetworkInstationaryStatefreeOutputModel)


class NeuralNetworkReductor(BasicObject):
    """Reduced Basis reductor relying on artificial neural networks.

    This is a reductor that constructs a reduced basis using proper
    orthogonal decomposition and trains a neural network that approximates
    the mapping from parameter space to coefficients of the full-order
    solution in the reduced basis.
    The approach is described in :cite:`HU18`.

    Parameters
    ----------
    fom
        The full-order |Model| to reduce.
    training_set
        Set of |parameter values| to use for POD and training of the
        neural network.
    validation_set
        Set of |parameter values| to use for validation in the training
        of the neural network.
    validation_ratio
        Fraction of the training set to use for validation in the training
        of the neural network (only used if no validation set is provided).
    basis_size
        Desired size of the reduced basis. If `None`, rtol, atol or l2_err must
        be provided.
    rtol
        Relative tolerance the basis should guarantee on the training set.
    atol
        Absolute tolerance the basis should guarantee on the training set.
    l2_err
        L2-approximation error the basis should not exceed on the training
        set.
    pod_params
        Dict of additional parameters for the POD-method.
    ann_mse
        If `'like_basis'`, the mean squared error of the neural network on
        the training set should not exceed the error of projecting onto the basis.
        If `None`, the neural network with smallest validation error is
        used to build the ROM.
        If a tolerance is prescribed, the mean squared error of the neural
        network on the training set should not exceed this threshold.
        Training is interrupted if a neural network that undercuts the
        error tolerance is found.
    scale_inputs
        Determines whether or not to scale the inputs of the neural networks.
    scale_outputs
        Determines whether or not to scale the outputs/targets of the neural
        networks.
    """

    def __init__(self, fom, training_set, validation_set=None, validation_ratio=0.1,
                 basis_size=None, rtol=0., atol=0., l2_err=0., pod_params=None,
                 ann_mse='like_basis', scale_inputs=True, scale_outputs=False):
        assert 0 < validation_ratio < 1 or validation_set

        self.scaling_parameters = {'min_inputs': None, 'max_inputs': None,
                                   'min_targets': None, 'max_targets': None}

        self.__auto_init(locals())

    def reduce(self, hidden_layers='[(N+P)*3, (N+P)*3]', activation_function=torch.tanh,
               optimizer=optim.LBFGS, epochs=1000, batch_size=20, learning_rate=1.,
<<<<<<< HEAD
               restarts=10, lr_scheduler=optim.lr_scheduler.StepLR,
               lr_scheduler_params={'step_size': 10, 'gamma': 0.7}, seed=0):
=======
               restarts=10, weight_decay=0., seed=0):
>>>>>>> 99c7fca2
        """Reduce by training artificial neural networks.

        Parameters
        ----------
        hidden_layers
            Number of neurons in the hidden layers. Can either be fixed or
            a Python expression string depending on the reduced basis size
            respectively output dimension `N` and the total dimension of
            the |Parameters| `P`.
        activation_function
            Activation function to use between the hidden layers.
        optimizer
            Algorithm to use as optimizer during training.
        epochs
            Maximum number of epochs for training.
        batch_size
            Batch size to use if optimizer allows mini-batching.
        learning_rate
            Step size to use in each optimization step.
        restarts
            Number of restarts of the training algorithm. Since the training
            results highly depend on the initial starting point, i.e. the
            initial weights and biases, it is advisable to train multiple
            neural networks by starting with different initial values and
            choose that one performing best on the validation set.
<<<<<<< HEAD
        lr_scheduler
            Algorithm to use as learning rate scheduler during training.
            If `None`, no learning rate scheduler is used.
        lr_scheduler_params
            A dictionary of additional parameters passed to the init method of
            the learning rate scheduler. The possible parameters depend on the
            chosen learning rate scheduler.
=======
        weight_decay
            Weighting parameter for the l2-regularization of the weights and
            biases in the neural network. This regularization is not available
            for all optimizers; see the PyTorch documentation for more details.
>>>>>>> 99c7fca2
        seed
            Seed to use for various functions in PyTorch. Using a fixed seed,
            it is possible to reproduce former results.

        Returns
        -------
        rom
            Reduced-order |NeuralNetworkModel|.
        """
        assert restarts > 0
        assert epochs > 0
        assert batch_size > 0
        assert learning_rate > 0.
        assert weight_decay >= 0.

        # set a seed for the PyTorch initialization of weights and biases
        # and further PyTorch methods
        torch.manual_seed(seed)

        # build a reduced basis using POD and compute training data
        if not hasattr(self, 'training_data'):
            self.compute_training_data()

        layer_sizes = self._compute_layer_sizes(hidden_layers)

        # compute validation data
        if not hasattr(self, 'validation_data'):
            with self.logger.block('Computing validation snapshots ...'):

                if self.validation_set:
                    self.validation_data = []
                    for mu in self.validation_set:
                        sample = self._compute_sample(mu)
                        self.validation_data.extend(sample)
                else:
                    number_validation_snapshots = int(len(self.training_data)*self.validation_ratio)
                    # randomly shuffle training data before splitting into two sets
                    np.random.shuffle(self.training_data)
                    # split training data into validation and training set
                    self.validation_data = self.training_data[0:number_validation_snapshots]
                    self.training_data = self.training_data[number_validation_snapshots+1:]

        # run the actual training of the neural network
        with self.logger.block('Training of neural network ...'):
            target_loss = self._compute_target_loss()
            # set parameters for neural network and training
            neural_network_parameters = {'layer_sizes': layer_sizes,
                                         'activation_function': activation_function}
            training_parameters = {'optimizer': optimizer, 'epochs': epochs,
                                   'batch_size': batch_size, 'learning_rate': learning_rate,
<<<<<<< HEAD
                                   'lr_scheduler': lr_scheduler, 'lr_scheduler_params': lr_scheduler_params}
=======
                                   'weight_decay': weight_decay}
>>>>>>> 99c7fca2

            self.logger.info('Initializing neural network ...')
            # initialize the neural network
            neural_network = FullyConnectedNN(**neural_network_parameters).double()
            # run training algorithm with multiple restarts
            self.neural_network, self.losses = multiple_restarts_training(self.training_data, self.validation_data,
                                                                          neural_network, target_loss, restarts,
                                                                          training_parameters,
                                                                          self.scaling_parameters, seed)

        self._check_tolerances()

        return self._build_rom()

    def compute_training_data(self):
        """Compute a reduced basis using proper orthogonal decomposition."""
        # compute snapshots for POD and training of neural networks
        with self.logger.block('Computing training snapshots ...'):
            U = self.fom.solution_space.empty()
            for mu in self.training_set:
                U.append(self.fom.solve(mu))

        # compute reduced basis via POD
        with self.logger.block('Building reduced basis ...'):
            self.reduced_basis, svals = pod(U, modes=self.basis_size, rtol=self.rtol / 2.,
                                            atol=self.atol / 2., l2_err=self.l2_err / 2.,
                                            **(self.pod_params or {}))

        # compute training samples
        with self.logger.block('Computing training samples ...'):
            self.training_data = []
            for mu, u in zip(self.training_set, U):
                sample = self._compute_sample(mu, u)
                # compute minimum and maximum of outputs/targets for scaling
                self._update_scaling_parameters(sample)
                self.training_data.extend(sample)

        # compute mean square loss
        self.mse_basis = (sum(U.norm2()) - sum(svals**2)) / len(U)

    def _update_scaling_parameters(self, sample):
        assert len(sample) == 2 or (len(sample) == 1 and len(sample[0]) == 2)
        if len(sample) == 1:
            sample = sample[0]

        def prepare_datum(datum):
            if not (isinstance(datum, torch.DoubleTensor) or isinstance(datum, np.ndarray)):
                return datum.to_numpy()
            return datum
        sample = (torch.DoubleTensor(prepare_datum(sample[0])), torch.DoubleTensor(prepare_datum(sample[1])))

        if self.scale_inputs:
            if self.scaling_parameters['min_inputs'] is not None:
                self.scaling_parameters['min_inputs'] = torch.min(self.scaling_parameters['min_inputs'], sample[0])
            else:
                self.scaling_parameters['min_inputs'] = sample[0]
            if self.scaling_parameters['max_inputs'] is not None:
                self.scaling_parameters['max_inputs'] = torch.max(self.scaling_parameters['max_inputs'], sample[0])
            else:
                self.scaling_parameters['max_inputs'] = sample[0]

        if self.scale_outputs:
            if self.scaling_parameters['min_targets'] is not None:
                self.scaling_parameters['min_targets'] = torch.min(self.scaling_parameters['min_targets'],
                                                                   sample[1])
            else:
                self.scaling_parameters['min_targets'] = sample[1]
            if self.scaling_parameters['max_targets'] is not None:
                self.scaling_parameters['max_targets'] = torch.max(self.scaling_parameters['max_targets'],
                                                                   sample[1])
            else:
                self.scaling_parameters['max_targets'] = sample[1]

    def _compute_sample(self, mu, u=None):
        """Transform parameter and corresponding solution to |NumPy arrays|."""
        # determine the coefficients of the full-order solutions in the reduced basis to obtain
        # the training data
        if u is None:
            u = self.fom.solve(mu)
        return [(mu, self.reduced_basis.inner(u)[:, 0])]

    def _compute_layer_sizes(self, hidden_layers):
        """Compute the number of neurons in the layers of the neural network."""
        # determine the numbers of neurons in the hidden layers
        if isinstance(hidden_layers, str):
            hidden_layers = eval(hidden_layers, {'N': len(self.reduced_basis), 'P': self.fom.parameters.dim})
        # input and output size of the neural network are prescribed by the
        # dimension of the parameter space and the reduced basis size
        assert isinstance(hidden_layers, list)
        return [self.fom.parameters.dim, ] + hidden_layers + [len(self.reduced_basis), ]

    def _compute_target_loss(self):
        """Compute target loss depending on value of `ann_mse`."""
        target_loss = None
        if isinstance(self.ann_mse, Number):
            target_loss = self.ann_mse
        elif self.ann_mse == 'like_basis':
            target_loss = self.mse_basis
        return target_loss

    def _check_tolerances(self):
        """Check if trained neural network is sufficient to guarantee certain error bounds."""
        with self.logger.block('Checking tolerances for error of neural network ...'):

            if isinstance(self.ann_mse, Number):
                if self.losses['full'] > self.ann_mse:
                    raise NeuralNetworkTrainingFailed('Could not train a neural network that '
                                                      'guarantees prescribed tolerance!')
            elif self.ann_mse == 'like_basis':
                if self.losses['full'] > self.mse_basis:
                    raise NeuralNetworkTrainingFailed('Could not train a neural network with an error as small as '
                                                      'the reduced basis error! Maybe you can try a different '
                                                      'neural network architecture or change the value of '
                                                      '`ann_mse`.')
            elif self.ann_mse is None:
                self.logger.info('Using neural network with smallest validation error ...')
                self.logger.info(f'Finished training with a validation loss of {self.losses["val"]} ...')
            else:
                raise ValueError('Unknown value for mean squared error of neural network')

    def _build_rom(self):
        """Construct the reduced order model."""
        with self.logger.block('Building ROM ...'):
            projected_output_functional = project(self.fom.output_functional, None, self.reduced_basis)
            rom = NeuralNetworkModel(self.neural_network, parameters=self.fom.parameters,
                                     scaling_parameters=self.scaling_parameters,
                                     output_functional=projected_output_functional,
                                     name=f'{self.fom.name}_reduced')

        return rom

    def reconstruct(self, u):
        """Reconstruct high-dimensional vector from reduced vector `u`."""
        assert hasattr(self, 'reduced_basis')
        return self.reduced_basis.lincomb(u.to_numpy())


class NeuralNetworkStatefreeOutputReductor(NeuralNetworkReductor):
    """Output reductor relying on artificial neural networks.

    This is a reductor that trains a neural network that approximates
    the mapping from parameter space to output space.

    Parameters
    ----------
    fom
        The full-order |Model| to reduce.
    training_set
        Set of |parameter values| to use for POD and training of the
        neural network.
    validation_set
        Set of |parameter values| to use for validation in the training
        of the neural network.
    validation_ratio
        Fraction of the training set to use for validation in the training
        of the neural network (only used if no validation set is provided).
    validation_loss
        The validation loss to reach during training. If `None`, the neural
        network with the smallest validation loss is returned.
    scale_inputs
        Determines whether or not to scale the inputs of the neural networks.
    scale_outputs
        Determines whether or not to scale the outputs/targets of the neural
        networks.
    """

    def __init__(self, fom, training_set, validation_set=None, validation_ratio=0.1,
                 validation_loss=None, scale_inputs=True, scale_outputs=False):
        assert 0 < validation_ratio < 1 or validation_set

        self.scaling_parameters = {'min_inputs': None, 'max_inputs': None,
                                   'min_targets': None, 'max_targets': None}

        self.__auto_init(locals())

    def compute_training_data(self):
        """Compute the training samples (the outputs to the parameters of the training set)."""
        with self.logger.block('Computing training samples ...'):
            self.training_data = []
            for mu in self.training_set:
                sample = self._compute_sample(mu)
                self._update_scaling_parameters(sample)
                self.training_data.extend(sample)

    def _compute_sample(self, mu):
        """Transform parameter and corresponding output to tensors."""
        return [(mu, self.fom.output(mu).flatten())]

    def _compute_layer_sizes(self, hidden_layers):
        """Compute the number of neurons in the layers of the neural network."""
        # determine the numbers of neurons in the hidden layers
        if isinstance(hidden_layers, str):
            hidden_layers = eval(hidden_layers, {'N': self.fom.dim_output, 'P': self.fom.parameters.dim})
        # input and output size of the neural network are prescribed by the
        # dimension of the parameter space and the output dimension
        assert isinstance(hidden_layers, list)
        return [self.fom.parameters.dim, ] + hidden_layers + [self.fom.dim_output, ]

    def _compute_target_loss(self):
        """Compute target loss depending on value of `ann_mse`."""
        return self.validation_loss

    def _check_tolerances(self):
        """Check if trained neural network is sufficient to guarantee certain error bounds."""
        self.logger.info('Using neural network with smallest validation error ...')
        self.logger.info(f'Finished training with a validation loss of {self.losses["val"]} ...')

    def _build_rom(self):
        """Construct the reduced order model."""
        with self.logger.block('Building ROM ...'):
            rom = NeuralNetworkStatefreeOutputModel(self.neural_network, parameters=self.fom.parameters,
                                                    scaling_parameters=self.scaling_parameters,
                                                    name=f'{self.fom.name}_output_reduced')

        return rom


class NeuralNetworkInstationaryReductor(NeuralNetworkReductor):
    """Reduced Basis reductor for instationary problems relying on artificial neural networks.

    This is a reductor that constructs a reduced basis using proper
    orthogonal decomposition and trains a neural network that approximates
    the mapping from parameter and time space to coefficients of the
    full-order solution in the reduced basis.
    The approach is described in :cite:`WHR19`.

    Parameters
    ----------
    fom
        The full-order |Model| to reduce.
    training_set
        Set of |parameter values| to use for POD and training of the
        neural network.
    validation_set
        Set of |parameter values| to use for validation in the training
        of the neural network.
    validation_ratio
        Fraction of the training set to use for validation in the training
        of the neural network (only used if no validation set is provided).
    basis_size
        Desired size of the reduced basis. If `None`, rtol, atol or l2_err must
        be provided.
    rtol
        Relative tolerance the basis should guarantee on the training set.
    atol
        Absolute tolerance the basis should guarantee on the training set.
    l2_err
        L2-approximation error the basis should not exceed on the training
        set.
    pod_params
        Dict of additional parameters for the POD-method.
    ann_mse
        If `'like_basis'`, the mean squared error of the neural network on
        the training set should not exceed the error of projecting onto the basis.
        If `None`, the neural network with smallest validation error is
        used to build the ROM.
        If a tolerance is prescribed, the mean squared error of the neural
        network on the training set should not exceed this threshold.
        Training is interrupted if a neural network that undercuts the
        error tolerance is found.
    scale_inputs
        Determines whether or not to scale the inputs of the neural networks.
    scale_outputs
        Determines whether or not to scale the outputs/targets of the neural
        networks.
    """

    def __init__(self, fom, training_set, validation_set=None, validation_ratio=0.1,
                 basis_size=None, rtol=0., atol=0., l2_err=0., pod_params=None,
                 ann_mse='like_basis', scale_inputs=True, scale_outputs=False):
        assert 0 < validation_ratio < 1 or validation_set

        self.scaling_parameters = {'min_inputs': None, 'max_inputs': None,
                                       'min_targets': None, 'max_targets': None}

        self.__auto_init(locals())

    def compute_training_data(self):
        """Compute a reduced basis using proper orthogonal decomposition."""
        # compute snapshots for POD and training of neural networks
        with self.logger.block('Computing training snapshots ...'):
            U = self.fom.solution_space.empty()
            for mu in self.training_set:
                u = self.fom.solve(mu)
                if hasattr(self, 'nt'):
                    assert self.nt == len(u)
                else:
                    self.nt = len(u)
                U.append(u)

        # compute reduced basis via POD
        with self.logger.block('Building reduced basis ...'):
            self.reduced_basis, svals = pod(U, modes=self.basis_size, rtol=self.rtol / 2.,
                                            atol=self.atol / 2., l2_err=self.l2_err / 2.,
                                            **(self.pod_params or {}))

        # compute training samples
        with self.logger.block('Computing training samples ...'):
            self.training_data = []
            for i, mu in enumerate(self.training_set):
                samples = self._compute_sample(mu, U[i*self.nt:(i+1)*self.nt])
                for sample in samples:
                    self._update_scaling_parameters(sample)
                self.training_data.extend(samples)

        # compute mean square loss
        self.mse_basis = (sum(U.norm2()) - sum(svals**2)) / len(U)

    def _compute_sample(self, mu, u=None):
        """Transform parameter and corresponding solution to |NumPy arrays|.

        This function takes care of including the time instances in the inputs.
        """
        if u is None:
            u = self.fom.solve(mu)

        parameters_with_time = [mu.with_(t=t) for t in np.linspace(0, self.fom.T, self.nt)]

        samples = [(mu, self.reduced_basis.inner(u_t)[:, 0])
                   for mu, u_t in zip(parameters_with_time, u)]

        return samples

    def _compute_layer_sizes(self, hidden_layers):
        """Compute the number of neurons in the layers of the neural network

        (make sure to increase the input dimension to account for the time).
        """
        # determine the numbers of neurons in the hidden layers
        if isinstance(hidden_layers, str):
            hidden_layers = eval(hidden_layers, {'N': len(self.reduced_basis), 'P': self.fom.parameters.dim})
        # input and output size of the neural network are prescribed by the
        # dimension of the parameter space and the reduced basis size
        assert isinstance(hidden_layers, list)
        return [self.fom.parameters.dim + 1, ] + hidden_layers + [len(self.reduced_basis), ]

    def _build_rom(self):
        """Construct the reduced order model."""
        with self.logger.block('Building ROM ...'):
            projected_output_functional = project(self.fom.output_functional, None, self.reduced_basis)
            rom = NeuralNetworkInstationaryModel(self.fom.T, self.nt, self.neural_network,
                                                 parameters=self.fom.parameters,
                                                 scaling_parameters=self.scaling_parameters,
                                                 output_functional=projected_output_functional,
                                                 name=f'{self.fom.name}_reduced')

        return rom


class NeuralNetworkInstationaryStatefreeOutputReductor(NeuralNetworkStatefreeOutputReductor):
    """Output reductor relying on artificial neural networks.

    This is a reductor that trains a neural network that approximates
    the mapping from parameter space to output space.

    Parameters
    ----------
    fom
        The full-order |Model| to reduce.
    nt
        Number of time steps in the reduced order model (does not have to
        coincide with the number of time steps in the full order model).
    training_set
        Set of |parameter values| to use for POD and training of the
        neural network.
    validation_set
        Set of |parameter values| to use for validation in the training
        of the neural network.
    validation_ratio
        Fraction of the training set to use for validation in the training
        of the neural network (only used if no validation set is provided).
    validation_loss
        The validation loss to reach during training. If `None`, the neural
        network with the smallest validation loss is returned.
    scale_inputs
        Determines whether or not to scale the inputs of the neural networks.
    scale_outputs
        Determines whether or not to scale the outputs/targets of the neural
        networks.
    """

    def __init__(self, fom, nt, training_set, validation_set=None, validation_ratio=0.1,
                 validation_loss=None, scale_inputs=True, scale_outputs=False):
        assert 0 < validation_ratio < 1 or validation_set

        self.scaling_parameters = {'min_inputs': None, 'max_inputs': None,
                                       'min_targets': None, 'max_targets': None}

        self.__auto_init(locals())

    def compute_training_data(self):
        """Compute the training samples (the outputs to the parameters of the training set)."""
        with self.logger.block('Computing training samples ...'):
            self.training_data = []
            for mu in self.training_set:
                samples = self._compute_sample(mu)
                for sample in samples:
                    self._update_scaling_parameters(sample)
                self.training_data.extend(samples)

    def _compute_sample(self, mu):
        """Transform parameter and corresponding output to |NumPy arrays|.

        This function takes care of including the time instances in the inputs.
        """
        output_trajectory = self.fom.output(mu)
        output_size = output_trajectory.shape[0]
        samples = [(mu.with_(t=t), output.flatten())
                   for t, output in zip(np.linspace(0, self.fom.T, output_size), output_trajectory)]

        return samples

    def _compute_layer_sizes(self, hidden_layers):
        """Compute the number of neurons in the layers of the neural network."""
        # determine the numbers of neurons in the hidden layers
        if isinstance(hidden_layers, str):
            hidden_layers = eval(hidden_layers, {'N': self.fom.dim_output, 'P': self.fom.parameters.dim})
        # input and output size of the neural network are prescribed by the
        # dimension of the parameter space and the output dimension
        assert isinstance(hidden_layers, list)
        return [self.fom.parameters.dim + 1, ] + hidden_layers + [self.fom.dim_output, ]

    def _build_rom(self):
        """Construct the reduced order model."""
        with self.logger.block('Building ROM ...'):
            rom = NeuralNetworkInstationaryStatefreeOutputModel(self.fom.T, self.nt, self.neural_network,
                                                                parameters=self.fom.parameters,
                                                                scaling_parameters=self.scaling_parameters,
                                                                name=f'{self.fom.name}_output_reduced')

        return rom


class EarlyStoppingScheduler(BasicObject):
    """Class for performing early stopping in training of neural networks.

    If the validation loss does not decrease over a certain amount of epochs, the
    training should be aborted to avoid overfitting the training data.
    This class implements an early stopping scheduler that recommends to stop the
    training process if the validation loss did not decrease by at least `delta`
    over `patience` epochs.

    Parameters
    ----------
    size_training_validation_set
        Size of both, training and validation set together.
    patience
        Number of epochs of non-decreasing validation loss allowed, before early
        stopping the training process.
    delta
        Minimal amount of decrease in the validation loss that is required to reset
        the counter of non-decreasing epochs.
    """

    def __init__(self, size_training_validation_set, patience=10, delta=0.):
        self.__auto_init(locals())

        self.best_losses = None
        self.best_neural_network = None
        self.counter = 0

    def __call__(self, losses, neural_network=None):
        """Returns `True` if early stopping of training is suggested.

        Parameters
        ----------
        losses
            Dictionary of losses on the validation and the training set in
            the current epoch.
        neural_network
            Neural network that produces the current validation loss.

        Returns
        -------
        `True` if early stopping is suggested, `False` otherwise.
        """
        if self.best_losses is None:
            self.best_losses = losses
            self.best_losses['full'] /= self.size_training_validation_set
            self.best_neural_network = neural_network
        elif self.best_losses['val'] - self.delta <= losses['val']:
            self.counter += 1
            if self.counter >= self.patience:
                return True
        else:
            self.best_losses = losses
            self.best_losses['full'] /= self.size_training_validation_set
            self.best_neural_network = neural_network
            self.counter = 0

        return False


class CustomDataset(utils.data.Dataset):
    """Class that represents the dataset to use in PyTorch.

    Parameters
    ----------
    training_data
        Set of training parameters and the respective coefficients of the
        solution in the reduced basis.
    """

    def __init__(self, training_data):
        self.training_data = training_data

    def __len__(self):
        return len(self.training_data)

    def __getitem__(self, idx):
        t = self.training_data[idx]
        return t


def train_neural_network(training_data, validation_data, neural_network,
                         training_parameters={}, scaling_parameters={}):
    """Training algorithm for artificial neural networks.

    Trains a single neural network using the given training and validation data.

    Parameters
    ----------
    training_data
        Data to use during the training phase. Has to be a list of tuples,
        where each tuple consists of two elements that are either
        PyTorch-tensors (`torch.DoubleTensor`) or |NumPy arrays| or pyMOR data
        structures that have `to_numpy()` implemented.
        The first element contains the input data, the second element contains
        the target values.
    validation_data
        Data to use during the validation phase. Has to be a list of tuples,
        where each tuple consists of two elements that are either
        PyTorch-tensors (`torch.DoubleTensor`) or |NumPy arrays| or pyMOR data
        structures that have `to_numpy()` implemented.
        The first element contains the input data, the second element contains
        the target values.
    neural_network
        The neural network to train (can also be a pre-trained model).
        Has to be a PyTorch-Module.
    training_parameters
        Dictionary with additional parameters for the training routine like
        the type of the optimizer, the (maximum) number of epochs, the batch
        size, the learning rate or the loss function to use.
        Possible keys are `'optimizer'` (an optimizer from the PyTorch `optim`
        package; if not provided, the LBFGS-optimizer is taken as default),
        `'epochs'` (an integer that determines the number of epochs to use
        for training the neural network (if training is not interrupted
        prematurely due to early stopping); if not provided, 1000 is taken as
        default value), `'batch_size'` (an integer that determines the number
        of samples to pass to the optimizer at once; if not provided, 20 is
        taken as default value; not used in the case of the LBFGS-optimizer
        since LBFGS does not support mini-batching), `'learning_rate'` (a
        positive real number used as the (initial) step size of the optimizer;
        if not provided, 1 is taken as default value; thus far, no learning
        rate schedulers are supported in this implementation),
<<<<<<< HEAD
        `'loss_function'` (a loss function from PyTorch; if not provided, the
        MSE loss is taken as default), `'lr_scheduler'` (a learning rate
        scheduler from the PyTorch `optim.lr_scheduler` package; if not
        provided or `None`, no learning rate scheduler is used),
        and `'lr_scheduler_params'` (a dictionary of additional parameters
        for the learning rate scheduler).
.
=======
        `'weight_decay'` (non-negative real number that determines the strenght
        of the l2-regularization; if not provided or 0., no regularization is
        applied), and `'loss_function'` (a loss function from PyTorch; if not
        provided, the MSE loss is taken as default).
>>>>>>> 99c7fca2

    Returns
    -------
    best_neural_network
        The best trained neural network with respect to validation loss.
    losses
        The corresponding losses as a dictionary with keys `'full'` (for the
        full loss containing the training and the validation average loss),
        `'train'` (for the average loss on the training set), and `'val'`
        (for the average loss on the validation set).
    """
    assert isinstance(neural_network, nn.Module)

    for data in training_data, validation_data:
        assert isinstance(data, list)
        assert all(isinstance(datum, tuple) and len(datum) == 2 for datum in data)

    def prepare_datum(datum):
        if not (isinstance(datum, torch.DoubleTensor) or isinstance(datum, np.ndarray)):
            return datum.to_numpy()
        return datum

    training_data = [(prepare_datum(datum[0]), prepare_datum(datum[1])) for datum in training_data]
    validation_data = [(prepare_datum(datum[0]), prepare_datum(datum[1])) for datum in validation_data]

    optimizer = optim.LBFGS if 'optimizer' not in training_parameters else training_parameters['optimizer']
    epochs = 1000 if 'epochs' not in training_parameters else training_parameters['epochs']
    assert isinstance(epochs, int) and epochs > 0
    batch_size = 20 if 'batch_size' not in training_parameters else training_parameters['batch_size']
    assert isinstance(batch_size, int) and batch_size > 0
    learning_rate = 1. if 'learning_rate' not in training_parameters else training_parameters['learning_rate']
    assert learning_rate > 0.
    loss_function = (nn.MSELoss() if 'loss_function' not in training_parameters
                     else training_parameters['loss_function'])

    logger = getLogger('pymor.algorithms.neural_network.train_neural_network')

    # LBFGS-optimizer does not support mini-batching, so the batch size needs to be adjusted
    if optimizer == optim.LBFGS:
        batch_size = max(len(training_data), len(validation_data))

<<<<<<< HEAD
    # initialize optimizer, early stopping scheduler and learning rate scheduler
    optimizer = optimizer(neural_network.parameters(), lr=learning_rate)
=======
    # initialize optimizer and early stopping scheduler
    weight_decay = 0. if 'weight_decay' not in training_parameters else training_parameters['weight_decay']
    assert training_parameters['weight_decay'] >= 0.
    if weight_decay > 0. and 'weight_decay' not in inspect.getfullargspec(optimizer).args:
        optimizer = optimizer(neural_network.parameters(), lr=learning_rate)
        logger.warning(f"Optimizer {optimizer.__class__.__name__} does not support weight decay! "
                       "Continuing without regularization!")
    elif 'weight_decay' in inspect.getfullargspec(optimizer).args:
        optimizer = optimizer(neural_network.parameters(), lr=learning_rate,
                              weight_decay=weight_decay)
    else:
        optimizer = optimizer(neural_network.parameters(), lr=learning_rate)

>>>>>>> 99c7fca2
    early_stopping_scheduler = EarlyStoppingScheduler(len(training_data) + len(validation_data))
    if 'lr_scheduler' in training_parameters and training_parameters['lr_scheduler']:
        lr_scheduler = training_parameters['lr_scheduler'](optimizer, **training_parameters['lr_scheduler_params'])

    # create the training and validation sets as well as the respective data loaders
    training_dataset = CustomDataset(training_data)
    validation_dataset = CustomDataset(validation_data)
    training_loader = utils.data.DataLoader(training_dataset, batch_size=batch_size)
    validation_loader = utils.data.DataLoader(validation_dataset, batch_size=batch_size)
    dataloaders = {'train':  training_loader, 'val': validation_loader}

    phases = ['train', 'val']

    logger.info('Starting optimization procedure ...')

    if 'min_inputs' in scaling_parameters and 'max_inputs' in scaling_parameters:
        min_inputs = scaling_parameters['min_inputs']
        max_inputs = scaling_parameters['max_inputs']
    else:
        min_inputs = None
        max_inputs = None
    if 'min_targets' in scaling_parameters and 'max_targets' in scaling_parameters:
        min_targets = scaling_parameters['min_targets']
        max_targets = scaling_parameters['max_targets']
    else:
        min_targets = None
        max_targets = None

    # perform optimization procedure
    for epoch in range(epochs):
        losses = {'full': 0.}

        # alternate between training and validation phase
        for phase in phases:
            if phase == 'train':
                neural_network.train()
            else:
                neural_network.eval()

            running_loss = 0.0

            # iterate over batches
            for batch in dataloaders[phase]:
                # scale inputs and outputs if desired
                if min_inputs is not None and max_inputs is not None:
                    inputs = (batch[0] - min_inputs) / (max_inputs - min_inputs)
                else:
                    inputs = batch[0]
                if min_targets is not None and max_targets is not None:
                    targets = (batch[1] - min_targets) / (max_targets - min_targets)
                else:
                    targets = batch[1]

                with torch.set_grad_enabled(phase == 'train'):
                    def closure():
                        if torch.is_grad_enabled():
                            optimizer.zero_grad()
                        outputs = neural_network(inputs)
                        loss = loss_function(outputs, targets)
                        if loss.requires_grad:
                            loss.backward()
                        return loss

                    # perform optimization step
                    if phase == 'train':
                        optimizer.step(closure)

                    # compute loss of current batch
                    loss = closure()

                # update overall absolute loss
                running_loss += loss.item() * len(batch[0])

            # compute average loss
            epoch_loss = running_loss / len(dataloaders[phase].dataset)

            losses[phase] = epoch_loss

            losses['full'] += running_loss

            if 'lr_scheduler' in training_parameters and training_parameters['lr_scheduler']:
                lr_scheduler.step()

            # check for early stopping
            if phase == 'val' and early_stopping_scheduler(losses, neural_network):
                logger.info(f'Stopping training process early after {epoch + 1} epochs with validation loss '
                            f'of {early_stopping_scheduler.best_losses["val"]:.3e} ...')
                return early_stopping_scheduler.best_neural_network, early_stopping_scheduler.best_losses

    return early_stopping_scheduler.best_neural_network, early_stopping_scheduler.best_losses


def multiple_restarts_training(training_data, validation_data, neural_network,
                               target_loss=None, max_restarts=10,
                               training_parameters={}, scaling_parameters={}, seed=None):
    """Algorithm that performs multiple restarts of neural network training.

    This method either performs a predefined number of restarts and returns
    the best trained network or tries to reach a given target loss and
    stops training when the target loss is reached.

    See :func:`train_neural_network` for more information on the parameters.

    Parameters
    ----------
    training_data
        Data to use during the training phase.
    validation_data
        Data to use during the validation phase.
    neural_network
        The neural network to train (parameters will be reset after each
        restart).
    target_loss
        Loss to reach during training (if `None`, the network with the
        smallest loss is returned).
    max_restarts
        Maximum number of restarts to perform.
    training_parameters
        Additional parameters for the training algorithm,
        see :func:`train_neural_network` for more information.
    seed
        Seed to use for various functions in PyTorch. Using a fixed seed,
        it is possible to reproduce former results.

    Returns
    -------
    best_neural_network
        The best trained neural network.
    losses
        The corresponding losses.

    Raises
    ------
    NeuralNetworkTrainingFailed
        Raised if prescribed loss can not be reached within the given number
        of restarts.
    """
    assert isinstance(training_parameters, dict)
    assert isinstance(max_restarts, int) and max_restarts > 0

    logger = getLogger('pymor.algorithms.neural_network.multiple_restarts_training')

    # if applicable, set a common seed for the PyTorch initialization
    # of weights and biases and further PyTorch methods for all training runs
    if seed:
        torch.manual_seed(seed)

    if target_loss:
        logger.info(f'Performing up to {max_restarts} restart{"s" if max_restarts > 1 else ""} '
                    f'to train a neural network with a loss below {target_loss:.3e} ...')
    else:
        logger.info(f'Performing up to {max_restarts} restart{"s" if max_restarts > 1 else ""} '
                    'to find the neural network with the lowest loss ...')

    with logger.block('Training neural network #0 ...'):
        best_neural_network, losses = train_neural_network(training_data, validation_data,
                                                           neural_network, training_parameters,
                                                           scaling_parameters)

    # perform multiple restarts
    for run in range(1, max_restarts + 1):

        if target_loss and losses['full'] <= target_loss:
            logger.info(f'Finished training after {run - 1} restart{"s" if run - 1 != 1 else ""}, '
                        f'found neural network with loss of {losses["full"]:.3e} ...')
            return neural_network, losses

        with logger.block(f'Training neural network #{run} ...'):
            # reset parameters of layers to start training with a new and untrained network
            for layers in neural_network.children():
                for layer in layers:
                    if hasattr(layer, 'reset_parameters'):
                        layer.reset_parameters()
            # perform training
            current_nn, current_losses = train_neural_network(training_data, validation_data,
                                                              neural_network, training_parameters,
                                                              scaling_parameters)

        if current_losses['full'] < losses['full']:
            logger.info(f'Found better neural network (loss of {current_losses["full"]:.3e} '
                        f'instead of {losses["full"]:.3e}) ...')
            best_neural_network = current_nn
            losses = current_losses
        else:
            logger.info(f'Rejecting neural network with loss of {current_losses["full"]:.3e} '
                        f'(instead of {losses["full"]:.3e}) ...')

    if target_loss:
        raise NeuralNetworkTrainingFailed(f'Could not find neural network with prescribed loss of '
                                          f'{target_loss:.3e} (best one found was {losses["full"]:.3e})!')
    logger.info(f'Found neural network with error of {losses["full"]:.3e} ...')
    return best_neural_network, losses<|MERGE_RESOLUTION|>--- conflicted
+++ resolved
@@ -97,12 +97,8 @@
 
     def reduce(self, hidden_layers='[(N+P)*3, (N+P)*3]', activation_function=torch.tanh,
                optimizer=optim.LBFGS, epochs=1000, batch_size=20, learning_rate=1.,
-<<<<<<< HEAD
                restarts=10, lr_scheduler=optim.lr_scheduler.StepLR,
-               lr_scheduler_params={'step_size': 10, 'gamma': 0.7}, seed=0):
-=======
-               restarts=10, weight_decay=0., seed=0):
->>>>>>> 99c7fca2
+               lr_scheduler_params={'step_size': 10, 'gamma': 0.7}, weight_decay=0., seed=0):
         """Reduce by training artificial neural networks.
 
         Parameters
@@ -128,7 +124,6 @@
             initial weights and biases, it is advisable to train multiple
             neural networks by starting with different initial values and
             choose that one performing best on the validation set.
-<<<<<<< HEAD
         lr_scheduler
             Algorithm to use as learning rate scheduler during training.
             If `None`, no learning rate scheduler is used.
@@ -136,12 +131,10 @@
             A dictionary of additional parameters passed to the init method of
             the learning rate scheduler. The possible parameters depend on the
             chosen learning rate scheduler.
-=======
         weight_decay
             Weighting parameter for the l2-regularization of the weights and
             biases in the neural network. This regularization is not available
             for all optimizers; see the PyTorch documentation for more details.
->>>>>>> 99c7fca2
         seed
             Seed to use for various functions in PyTorch. Using a fixed seed,
             it is possible to reproduce former results.
@@ -192,11 +185,8 @@
                                          'activation_function': activation_function}
             training_parameters = {'optimizer': optimizer, 'epochs': epochs,
                                    'batch_size': batch_size, 'learning_rate': learning_rate,
-<<<<<<< HEAD
-                                   'lr_scheduler': lr_scheduler, 'lr_scheduler_params': lr_scheduler_params}
-=======
+                                   'lr_scheduler': lr_scheduler, 'lr_scheduler_params': lr_scheduler_params,
                                    'weight_decay': weight_decay}
->>>>>>> 99c7fca2
 
             self.logger.info('Initializing neural network ...')
             # initialize the neural network
@@ -752,20 +742,14 @@
         positive real number used as the (initial) step size of the optimizer;
         if not provided, 1 is taken as default value; thus far, no learning
         rate schedulers are supported in this implementation),
-<<<<<<< HEAD
         `'loss_function'` (a loss function from PyTorch; if not provided, the
         MSE loss is taken as default), `'lr_scheduler'` (a learning rate
         scheduler from the PyTorch `optim.lr_scheduler` package; if not
         provided or `None`, no learning rate scheduler is used),
-        and `'lr_scheduler_params'` (a dictionary of additional parameters
-        for the learning rate scheduler).
-.
-=======
-        `'weight_decay'` (non-negative real number that determines the strenght
-        of the l2-regularization; if not provided or 0., no regularization is
-        applied), and `'loss_function'` (a loss function from PyTorch; if not
-        provided, the MSE loss is taken as default).
->>>>>>> 99c7fca2
+        `'lr_scheduler_params'` (a dictionary of additional parameters
+        for the learning rate scheduler), and `'weight_decay'` (non-negative
+        real number that determines the strenght of the l2-regularization;
+        if not provided or 0., no regularization is applied).
 
     Returns
     -------
@@ -807,11 +791,7 @@
     if optimizer == optim.LBFGS:
         batch_size = max(len(training_data), len(validation_data))
 
-<<<<<<< HEAD
     # initialize optimizer, early stopping scheduler and learning rate scheduler
-    optimizer = optimizer(neural_network.parameters(), lr=learning_rate)
-=======
-    # initialize optimizer and early stopping scheduler
     weight_decay = 0. if 'weight_decay' not in training_parameters else training_parameters['weight_decay']
     assert training_parameters['weight_decay'] >= 0.
     if weight_decay > 0. and 'weight_decay' not in inspect.getfullargspec(optimizer).args:
@@ -824,7 +804,6 @@
     else:
         optimizer = optimizer(neural_network.parameters(), lr=learning_rate)
 
->>>>>>> 99c7fca2
     early_stopping_scheduler = EarlyStoppingScheduler(len(training_data) + len(validation_data))
     if 'lr_scheduler' in training_parameters and training_parameters['lr_scheduler']:
         lr_scheduler = training_parameters['lr_scheduler'](optimizer, **training_parameters['lr_scheduler_params'])
