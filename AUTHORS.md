--- conflicted
+++ resolved
@@ -10,13 +10,10 @@
 
 ## Contributors
 
-<<<<<<< HEAD
-### pyMOR 2021.2
+### pyMOR 2022.1
 
 * Hendrik Kleikamp, hendrik.kleikamp@uni-muenster.de
   * long short-term memory neural networks for instationary problems
-=======
-### pyMOR 2022.1
 
 * Art Pelling, a.pelling@tu-berlin.de
   * support for discrete-time LTI systems
@@ -31,7 +28,6 @@
 
 * Henrike von Hülsen, h.vonhuelsen@uni-muenster.de
   * dynamic mode decomposition
->>>>>>> a0b0a8e7
 
 ### pyMOR 2021.1
 
